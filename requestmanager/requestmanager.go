package requestmanager

import (
	"context"
	"errors"
	"fmt"
	"sync/atomic"
	"time"

	"github.com/hannahhoward/go-pubsub"
	blocks "github.com/ipfs/go-block-format"
	"github.com/ipfs/go-cid"
	logging "github.com/ipfs/go-log/v2"
	"github.com/ipld/go-ipld-prime"
	cidlink "github.com/ipld/go-ipld-prime/linking/cid"
	"github.com/ipld/go-ipld-prime/traversal/selector"
	"github.com/libp2p/go-libp2p-core/peer"
	"golang.org/x/xerrors"

	"github.com/ipfs/go-graphsync"
	"github.com/ipfs/go-graphsync/cidset"
	"github.com/ipfs/go-graphsync/dedupkey"
	ipldutil "github.com/ipfs/go-graphsync/ipldutil"
	"github.com/ipfs/go-graphsync/listeners"
	gsmsg "github.com/ipfs/go-graphsync/message"
	"github.com/ipfs/go-graphsync/messagequeue"
	"github.com/ipfs/go-graphsync/metadata"
	"github.com/ipfs/go-graphsync/notifications"
	"github.com/ipfs/go-graphsync/requestmanager/executor"
	"github.com/ipfs/go-graphsync/requestmanager/hooks"
	"github.com/ipfs/go-graphsync/requestmanager/types"
)

var log = logging.Logger("graphsync")

const (
	// defaultPriority is the default priority for requests sent by graphsync
	defaultPriority = graphsync.Priority(0)
)

type inProgressRequestStatus struct {
	ctx            context.Context
	startTime      time.Time
	cancelFn       func()
	p              peer.ID
	terminalError  chan error
	resumeMessages chan []graphsync.ExtensionData
	pauseMessages  chan struct{}
	paused         bool
	lastResponse   atomic.Value
	onTerminated   []chan error
}

// PeerHandler is an interface that can send requests to peers
type PeerHandler interface {
	AllocateAndBuildMessage(p peer.ID, blkSize uint64, buildMessageFn func(*gsmsg.Builder), notifees []notifications.Notifee)
}

// AsyncLoader is an interface for loading links asynchronously, returning
// results as new responses are processed
type AsyncLoader interface {
	StartRequest(graphsync.RequestID, string) error
	ProcessResponse(responses map[graphsync.RequestID]metadata.Metadata,
		blks []blocks.Block)
	AsyncLoad(requestID graphsync.RequestID, link ipld.Link) <-chan types.AsyncLoadResult
	CompleteResponsesFor(requestID graphsync.RequestID)
	CleanupRequest(requestID graphsync.RequestID)
}

// RequestManager tracks outgoing requests and processes incoming reponses
// to them.
type RequestManager struct {
<<<<<<< HEAD
	ctx         context.Context
	cancel      func()
	messages    chan requestManagerMessage
	peerHandler PeerHandler
	rc          *responseCollector
	asyncLoader AsyncLoader
	linkSystem  ipld.LinkSystem
=======
	ctx             context.Context
	cancel          func()
	messages        chan requestManagerMessage
	peerHandler     PeerHandler
	rc              *responseCollector
	asyncLoader     AsyncLoader
	disconnectNotif *pubsub.PubSub
>>>>>>> d233a737
	// dont touch out side of run loop
	nextRequestID             graphsync.RequestID
	inProgressRequestStatuses map[graphsync.RequestID]*inProgressRequestStatus
	requestHooks              RequestHooks
	responseHooks             ResponseHooks
	blockHooks                BlockHooks
	networkErrorListeners     *listeners.NetworkErrorListeners
}

type requestManagerMessage interface {
	handle(rm *RequestManager)
}

// RequestHooks run for new requests
type RequestHooks interface {
	ProcessRequestHooks(p peer.ID, request graphsync.RequestData) hooks.RequestResult
}

// ResponseHooks run for new responses
type ResponseHooks interface {
	ProcessResponseHooks(p peer.ID, response graphsync.ResponseData) hooks.UpdateResult
}

// BlockHooks run for each block loaded
type BlockHooks interface {
	ProcessBlockHooks(p peer.ID, response graphsync.ResponseData, block graphsync.BlockData) hooks.UpdateResult
}

// New generates a new request manager from a context, network, and selectorQuerier
func New(ctx context.Context,
	asyncLoader AsyncLoader,
	linkSystem ipld.LinkSystem,
	requestHooks RequestHooks,
	responseHooks ResponseHooks,
	blockHooks BlockHooks,
	networkErrorListeners *listeners.NetworkErrorListeners,
) *RequestManager {
	ctx, cancel := context.WithCancel(ctx)
	return &RequestManager{
		ctx:                       ctx,
		cancel:                    cancel,
		asyncLoader:               asyncLoader,
<<<<<<< HEAD
		linkSystem:                linkSystem,
=======
		disconnectNotif:           pubsub.New(disconnectDispatcher),
>>>>>>> d233a737
		rc:                        newResponseCollector(ctx),
		messages:                  make(chan requestManagerMessage, 16),
		inProgressRequestStatuses: make(map[graphsync.RequestID]*inProgressRequestStatus),
		requestHooks:              requestHooks,
		responseHooks:             responseHooks,
		blockHooks:                blockHooks,
		networkErrorListeners:     networkErrorListeners,
	}
}

// SetDelegate specifies who will send messages out to the internet.
func (rm *RequestManager) SetDelegate(peerHandler PeerHandler) {
	rm.peerHandler = peerHandler
}

type inProgressRequest struct {
	requestID     graphsync.RequestID
	request       gsmsg.GraphSyncRequest
	incoming      chan graphsync.ResponseProgress
	incomingError chan error
}

type newRequestMessage struct {
	p                     peer.ID
	root                  ipld.Link
	selector              ipld.Node
	extensions            []graphsync.ExtensionData
	inProgressRequestChan chan<- inProgressRequest
}

// SendRequest initiates a new GraphSync request to the given peer.
func (rm *RequestManager) SendRequest(ctx context.Context,
	p peer.ID,
	root ipld.Link,
	selectorNode ipld.Node,
	extensions ...graphsync.ExtensionData) (<-chan graphsync.ResponseProgress, <-chan error) {
	if _, err := selector.ParseSelector(selectorNode); err != nil {
		return rm.singleErrorResponse(fmt.Errorf("invalid selector spec"))
	}

	inProgressRequestChan := make(chan inProgressRequest)

	select {
	case rm.messages <- &newRequestMessage{p, root, selectorNode, extensions, inProgressRequestChan}:
	case <-rm.ctx.Done():
		return rm.emptyResponse()
	case <-ctx.Done():
		return rm.emptyResponse()
	}
	var receivedInProgressRequest inProgressRequest
	select {
	case <-rm.ctx.Done():
		return rm.emptyResponse()
	case receivedInProgressRequest = <-inProgressRequestChan:
	}

	// If the connection to the peer is disconnected, fire an error
	unsub := rm.listenForDisconnect(p, func(neterr error) {
		rm.networkErrorListeners.NotifyNetworkErrorListeners(p, receivedInProgressRequest.request, neterr)
	})

	return rm.rc.collectResponses(ctx,
		receivedInProgressRequest.incoming,
		receivedInProgressRequest.incomingError,
		func() {
			rm.cancelRequest(receivedInProgressRequest.requestID,
				receivedInProgressRequest.incoming,
				receivedInProgressRequest.incomingError)
		},
		// Once the request has completed, stop listening for disconnect events
		unsub,
	)
}

// Dispatch the Disconnect event to subscribers
func disconnectDispatcher(p pubsub.Event, subscriberFn pubsub.SubscriberFn) error {
	listener := subscriberFn.(func(peer.ID))
	listener(p.(peer.ID))
	return nil
}

// Listen for the Disconnect event for the given peer
func (rm *RequestManager) listenForDisconnect(p peer.ID, onDisconnect func(neterr error)) func() {
	// Subscribe to Disconnect notifications
	return rm.disconnectNotif.Subscribe(func(evtPeer peer.ID) {
		// If the peer is the one we're interested in, call the listener
		if evtPeer == p {
			onDisconnect(xerrors.Errorf("disconnected from peer %s", p))
		}
	})
}

// Disconnected is called when a peer disconnects
func (rm *RequestManager) Disconnected(p peer.ID) {
	// Notify any listeners that a peer has disconnected
	rm.disconnectNotif.Publish(p)
}

func (rm *RequestManager) emptyResponse() (chan graphsync.ResponseProgress, chan error) {
	ch := make(chan graphsync.ResponseProgress)
	close(ch)
	errCh := make(chan error)
	close(errCh)
	return ch, errCh
}

func (rm *RequestManager) singleErrorResponse(err error) (chan graphsync.ResponseProgress, chan error) {
	ch := make(chan graphsync.ResponseProgress)
	close(ch)
	errCh := make(chan error, 1)
	errCh <- err
	close(errCh)
	return ch, errCh
}

type cancelRequestMessage struct {
	requestID     graphsync.RequestID
	isPause       bool
	onTerminated  chan error
	terminalError error
}

func (rm *RequestManager) cancelRequest(requestID graphsync.RequestID,
	incomingResponses chan graphsync.ResponseProgress,
	incomingErrors chan error) {
	cancelMessageChannel := rm.messages
	for cancelMessageChannel != nil || incomingResponses != nil || incomingErrors != nil {
		select {
		case cancelMessageChannel <- &cancelRequestMessage{requestID, false, nil, nil}:
			cancelMessageChannel = nil
		// clear out any remaining responses, in case and "incoming reponse"
		// messages get processed before our cancel message
		case _, ok := <-incomingResponses:
			if !ok {
				incomingResponses = nil
			}
		case _, ok := <-incomingErrors:
			if !ok {
				incomingErrors = nil
			}
		case <-rm.ctx.Done():
			return
		}
	}
}

// CancelRequest cancels the given request ID and waits for the request to terminate
func (rm *RequestManager) CancelRequest(ctx context.Context, requestID graphsync.RequestID) error {
	terminated := make(chan error, 1)
	return rm.sendSyncMessage(&cancelRequestMessage{requestID, false, terminated, graphsync.RequestClientCancelledErr{}}, terminated, ctx.Done())
}

type processResponseMessage struct {
	p         peer.ID
	responses []gsmsg.GraphSyncResponse
	blks      []blocks.Block
}

// ProcessResponses ingests the given responses from the network and
// and updates the in progress requests based on those responses.
func (rm *RequestManager) ProcessResponses(p peer.ID, responses []gsmsg.GraphSyncResponse,
	blks []blocks.Block) {
	select {
	case rm.messages <- &processResponseMessage{p, responses, blks}:
	case <-rm.ctx.Done():
	}
}

type unpauseRequestMessage struct {
	id         graphsync.RequestID
	extensions []graphsync.ExtensionData
	response   chan error
}

// UnpauseRequest unpauses a request that was paused in a block hook based request ID
// Can also send extensions with unpause
func (rm *RequestManager) UnpauseRequest(requestID graphsync.RequestID, extensions ...graphsync.ExtensionData) error {
	response := make(chan error, 1)
	return rm.sendSyncMessage(&unpauseRequestMessage{requestID, extensions, response}, response, nil)
}

type pauseRequestMessage struct {
	id       graphsync.RequestID
	response chan error
}

// PauseRequest pauses an in progress request (may take 1 or more blocks to process)
func (rm *RequestManager) PauseRequest(requestID graphsync.RequestID) error {
	response := make(chan error, 1)
	return rm.sendSyncMessage(&pauseRequestMessage{requestID, response}, response, nil)
}

func (rm *RequestManager) sendSyncMessage(message requestManagerMessage, response chan error, done <-chan struct{}) error {
	select {
	case <-rm.ctx.Done():
<<<<<<< HEAD
		return errors.New("context cancelled")
=======
		return errors.New("Context Cancelled")
	case <-done:
		return errors.New("Context Cancelled")
>>>>>>> d233a737
	case rm.messages <- message:
	}
	select {
	case <-rm.ctx.Done():
<<<<<<< HEAD
		return errors.New("context cancelled")
=======
		return errors.New("Context Cancelled")
	case <-done:
		return errors.New("Context Cancelled")
>>>>>>> d233a737
	case err := <-response:
		return err
	}
}

// Startup starts processing for the WantManager.
func (rm *RequestManager) Startup() {
	go rm.run()
}

// Shutdown ends processing for the want manager.
func (rm *RequestManager) Shutdown() {
	rm.cancel()
}

func (rm *RequestManager) run() {
	// NOTE: Do not open any streams or connections from anywhere in this
	// event loop. Really, just don't do anything likely to block.
	defer rm.cleanupInProcessRequests()

	for {
		select {
		case message := <-rm.messages:
			message.handle(rm)
		case <-rm.ctx.Done():
			return
		}
	}
}

func (rm *RequestManager) cleanupInProcessRequests() {
	for _, requestStatus := range rm.inProgressRequestStatuses {
		requestStatus.cancelFn()
	}
}

type terminateRequestMessage struct {
	requestID graphsync.RequestID
}

func (nrm *newRequestMessage) setupRequest(requestID graphsync.RequestID, rm *RequestManager) (gsmsg.GraphSyncRequest, chan graphsync.ResponseProgress, chan error) {
	log.Infow("graphsync request initiated", "request id", requestID, "peer", nrm.p, "root", nrm.root)

	request, hooksResult, err := rm.validateRequest(requestID, nrm.p, nrm.root, nrm.selector, nrm.extensions)
	if err != nil {
		rp, err := rm.singleErrorResponse(err)
		return request, rp, err
	}
	doNotSendCidsData, has := request.Extension(graphsync.ExtensionDoNotSendCIDs)
	var doNotSendCids *cid.Set
	if has {
		doNotSendCids, err = cidset.DecodeCidSet(doNotSendCidsData)
		if err != nil {
			rp, err := rm.singleErrorResponse(err)
			return request, rp, err
		}
	} else {
		doNotSendCids = cid.NewSet()
	}
	ctx, cancel := context.WithCancel(rm.ctx)
	p := nrm.p
	resumeMessages := make(chan []graphsync.ExtensionData, 1)
	pauseMessages := make(chan struct{}, 1)
	terminalError := make(chan error, 1)
	requestStatus := &inProgressRequestStatus{
		ctx: ctx, startTime: time.Now(), cancelFn: cancel, p: p, resumeMessages: resumeMessages, pauseMessages: pauseMessages, terminalError: terminalError,
	}
	lastResponse := &requestStatus.lastResponse
	lastResponse.Store(gsmsg.NewResponse(request.ID(), graphsync.RequestAcknowledged))
	rm.inProgressRequestStatuses[request.ID()] = requestStatus
	incoming, incomingError := executor.ExecutionEnv{
		Ctx:              rm.ctx,
		SendRequest:      rm.sendRequest,
		TerminateRequest: rm.terminateRequest,
		RunBlockHooks:    rm.processBlockHooks,
		Loader:           rm.asyncLoader.AsyncLoad,
		LinkSystem:       rm.linkSystem,
	}.Start(
		executor.RequestExecution{
			Ctx:                  ctx,
			P:                    p,
			Request:              request,
			TerminalError:        terminalError,
			LastResponse:         lastResponse,
			DoNotSendCids:        doNotSendCids,
			NodePrototypeChooser: hooksResult.CustomChooser,
			ResumeMessages:       resumeMessages,
			PauseMessages:        pauseMessages,
		})
	return request, incoming, incomingError
}

func (nrm *newRequestMessage) handle(rm *RequestManager) {
	var ipr inProgressRequest
	ipr.requestID = rm.nextRequestID
	rm.nextRequestID++
	ipr.request, ipr.incoming, ipr.incomingError = nrm.setupRequest(ipr.requestID, rm)

	select {
	case nrm.inProgressRequestChan <- ipr:
	case <-rm.ctx.Done():
	}
}

func (trm *terminateRequestMessage) handle(rm *RequestManager) {
	ipr, ok := rm.inProgressRequestStatuses[trm.requestID]
	if ok {
		log.Infow("graphsync request complete", "request id", trm.requestID, "peer", ipr.p, "total time", time.Since(ipr.startTime))
	}
	delete(rm.inProgressRequestStatuses, trm.requestID)
	rm.asyncLoader.CleanupRequest(trm.requestID)
	if ok {
		for _, onTerminated := range ipr.onTerminated {
			select {
			case <-rm.ctx.Done():
			case onTerminated <- nil:
			}
		}
	}
}

func (crm *cancelRequestMessage) handle(rm *RequestManager) {
	inProgressRequestStatus, ok := rm.inProgressRequestStatuses[crm.requestID]
	if !ok {
		if crm.onTerminated != nil {
			select {
			case crm.onTerminated <- graphsync.RequestNotFoundErr{}:
			case <-rm.ctx.Done():
			}
		}
		return
	}

	if crm.onTerminated != nil {
		inProgressRequestStatus.onTerminated = append(inProgressRequestStatus.onTerminated, crm.onTerminated)
	}
	if crm.terminalError != nil {
		select {
		case inProgressRequestStatus.terminalError <- crm.terminalError:
		default:
		}
	}

	rm.sendRequest(inProgressRequestStatus.p, gsmsg.CancelRequest(crm.requestID))
	if crm.isPause {
		inProgressRequestStatus.paused = true
	} else {
		inProgressRequestStatus.cancelFn()
	}
}

func (prm *processResponseMessage) handle(rm *RequestManager) {
	filteredResponses := rm.processExtensions(prm.responses, prm.p)
	filteredResponses = rm.filterResponsesForPeer(filteredResponses, prm.p)
	rm.updateLastResponses(filteredResponses)
	responseMetadata := metadataForResponses(filteredResponses)
	rm.asyncLoader.ProcessResponse(responseMetadata, prm.blks)
	rm.processTerminations(filteredResponses)
}

func (rm *RequestManager) filterResponsesForPeer(responses []gsmsg.GraphSyncResponse, p peer.ID) []gsmsg.GraphSyncResponse {
	responsesForPeer := make([]gsmsg.GraphSyncResponse, 0, len(responses))
	for _, response := range responses {
		requestStatus, ok := rm.inProgressRequestStatuses[response.RequestID()]
		if !ok || requestStatus.p != p {
			continue
		}
		responsesForPeer = append(responsesForPeer, response)
	}
	return responsesForPeer
}

func (rm *RequestManager) processExtensions(responses []gsmsg.GraphSyncResponse, p peer.ID) []gsmsg.GraphSyncResponse {
	remainingResponses := make([]gsmsg.GraphSyncResponse, 0, len(responses))
	for _, response := range responses {
		success := rm.processExtensionsForResponse(p, response)
		if success {
			remainingResponses = append(remainingResponses, response)
		}
	}
	return remainingResponses
}

func (rm *RequestManager) updateLastResponses(responses []gsmsg.GraphSyncResponse) {
	for _, response := range responses {
		rm.inProgressRequestStatuses[response.RequestID()].lastResponse.Store(response)
	}
}

func (rm *RequestManager) processExtensionsForResponse(p peer.ID, response gsmsg.GraphSyncResponse) bool {
	result := rm.responseHooks.ProcessResponseHooks(p, response)
	if len(result.Extensions) > 0 {
		updateRequest := gsmsg.UpdateRequest(response.RequestID(), result.Extensions...)
		rm.sendRequest(p, updateRequest)
	}
	if result.Err != nil {
		requestStatus, ok := rm.inProgressRequestStatuses[response.RequestID()]
		if !ok {
			return false
		}
		responseError := rm.generateResponseErrorFromStatus(graphsync.RequestFailedUnknown)
		select {
		case requestStatus.terminalError <- responseError:
		default:
		}
		rm.sendRequest(p, gsmsg.CancelRequest(response.RequestID()))
		requestStatus.cancelFn()
		return false
	}
	return true
}

func (rm *RequestManager) processTerminations(responses []gsmsg.GraphSyncResponse) {
	for _, response := range responses {
		if gsmsg.IsTerminalResponseCode(response.Status()) {
			if gsmsg.IsTerminalFailureCode(response.Status()) {
				requestStatus := rm.inProgressRequestStatuses[response.RequestID()]
				responseError := rm.generateResponseErrorFromStatus(response.Status())
				select {
				case requestStatus.terminalError <- responseError:
				default:
				}
				requestStatus.cancelFn()
			}
			rm.asyncLoader.CompleteResponsesFor(response.RequestID())
		}
	}
}

func (rm *RequestManager) generateResponseErrorFromStatus(status graphsync.ResponseStatusCode) error {
	switch status {
	case graphsync.RequestFailedBusy:
		return graphsync.RequestFailedBusyErr{}
	case graphsync.RequestFailedContentNotFound:
		return graphsync.RequestFailedContentNotFoundErr{}
	case graphsync.RequestFailedLegal:
		return graphsync.RequestFailedLegalErr{}
	case graphsync.RequestFailedUnknown:
		return graphsync.RequestFailedUnknownErr{}
	case graphsync.RequestCancelled:
		return graphsync.RequestCancelledErr{}
	default:
		return fmt.Errorf("Unknown")
	}
}

func (rm *RequestManager) processBlockHooks(p peer.ID, response graphsync.ResponseData, block graphsync.BlockData) error {
	result := rm.blockHooks.ProcessBlockHooks(p, response, block)
	if len(result.Extensions) > 0 {
		updateRequest := gsmsg.UpdateRequest(response.RequestID(), result.Extensions...)
		rm.sendRequest(p, updateRequest)
	}
	if result.Err != nil {
		_, isPause := result.Err.(hooks.ErrPaused)
		select {
		case <-rm.ctx.Done():
		case rm.messages <- &cancelRequestMessage{response.RequestID(), isPause, nil, nil}:
		}
	}
	return result.Err
}

func (rm *RequestManager) terminateRequest(requestID graphsync.RequestID) {
	select {
	case <-rm.ctx.Done():
	case rm.messages <- &terminateRequestMessage{requestID}:
	}
}

func (rm *RequestManager) validateRequest(requestID graphsync.RequestID, p peer.ID, root ipld.Link, selectorSpec ipld.Node, extensions []graphsync.ExtensionData) (gsmsg.GraphSyncRequest, hooks.RequestResult, error) {
	_, err := ipldutil.EncodeNode(selectorSpec)
	if err != nil {
		return gsmsg.GraphSyncRequest{}, hooks.RequestResult{}, err
	}
	_, err = selector.ParseSelector(selectorSpec)
	if err != nil {
		return gsmsg.GraphSyncRequest{}, hooks.RequestResult{}, err
	}
	asCidLink, ok := root.(cidlink.Link)
	if !ok {
		return gsmsg.GraphSyncRequest{}, hooks.RequestResult{}, fmt.Errorf("request failed: link has no cid")
	}
	request := gsmsg.NewRequest(requestID, asCidLink.Cid, selectorSpec, defaultPriority, extensions...)
	hooksResult := rm.requestHooks.ProcessRequestHooks(p, request)
	if hooksResult.PersistenceOption != "" {
		dedupData, err := dedupkey.EncodeDedupKey(hooksResult.PersistenceOption)
		if err != nil {
			return gsmsg.GraphSyncRequest{}, hooks.RequestResult{}, err
		}
		request = request.ReplaceExtensions([]graphsync.ExtensionData{
			{
				Name: graphsync.ExtensionDeDupByKey,
				Data: dedupData,
			},
		})
	}
	err = rm.asyncLoader.StartRequest(requestID, hooksResult.PersistenceOption)
	if err != nil {
		return gsmsg.GraphSyncRequest{}, hooks.RequestResult{}, err
	}
	return request, hooksResult, nil
}

type reqSubscriber struct {
	p                     peer.ID
	request               gsmsg.GraphSyncRequest
	networkErrorListeners *listeners.NetworkErrorListeners
}

func (r *reqSubscriber) OnNext(topic notifications.Topic, event notifications.Event) {
	mqEvt, isMQEvt := event.(messagequeue.Event)
	if !isMQEvt || mqEvt.Name != messagequeue.Error {
		return
	}

	r.networkErrorListeners.NotifyNetworkErrorListeners(r.p, r.request, mqEvt.Err)
	//r.re.networkError <- mqEvt.Err
	//r.re.terminateRequest()
}

func (r reqSubscriber) OnClose(topic notifications.Topic) {
}

const requestNetworkError = "request_network_error"

func (rm *RequestManager) sendRequest(p peer.ID, request gsmsg.GraphSyncRequest) {
	sub := notifications.NewTopicDataSubscriber(&reqSubscriber{p, request, rm.networkErrorListeners})
	failNotifee := notifications.Notifee{Data: requestNetworkError, Subscriber: sub}
	rm.peerHandler.AllocateAndBuildMessage(p, 0, func(builder *gsmsg.Builder) {
		builder.AddRequest(request)
	}, []notifications.Notifee{failNotifee})
}

func (urm *unpauseRequestMessage) unpause(rm *RequestManager) error {
	inProgressRequestStatus, ok := rm.inProgressRequestStatuses[urm.id]
	if !ok {
		return graphsync.RequestNotFoundErr{}
	}
	if !inProgressRequestStatus.paused {
		return errors.New("request is not paused")
	}
	inProgressRequestStatus.paused = false
	select {
	case <-inProgressRequestStatus.pauseMessages:
		rm.sendRequest(inProgressRequestStatus.p, gsmsg.UpdateRequest(urm.id, urm.extensions...))
		return nil
	case <-rm.ctx.Done():
		return errors.New("context cancelled")
	case inProgressRequestStatus.resumeMessages <- urm.extensions:
		return nil
	}
}
func (urm *unpauseRequestMessage) handle(rm *RequestManager) {
	err := urm.unpause(rm)
	select {
	case <-rm.ctx.Done():
	case urm.response <- err:
	}
}
func (prm *pauseRequestMessage) pause(rm *RequestManager) error {
	inProgressRequestStatus, ok := rm.inProgressRequestStatuses[prm.id]
	if !ok {
		return graphsync.RequestNotFoundErr{}
	}
	if inProgressRequestStatus.paused {
		return errors.New("request is already paused")
	}
	inProgressRequestStatus.paused = true
	select {
	case <-rm.ctx.Done():
		return errors.New("context cancelled")
	case inProgressRequestStatus.pauseMessages <- struct{}{}:
		return nil
	}
}
func (prm *pauseRequestMessage) handle(rm *RequestManager) {
	err := prm.pause(rm)
	select {
	case <-rm.ctx.Done():
	case prm.response <- err:
	}
}<|MERGE_RESOLUTION|>--- conflicted
+++ resolved
@@ -15,7 +15,6 @@
 	cidlink "github.com/ipld/go-ipld-prime/linking/cid"
 	"github.com/ipld/go-ipld-prime/traversal/selector"
 	"github.com/libp2p/go-libp2p-core/peer"
-	"golang.org/x/xerrors"
 
 	"github.com/ipfs/go-graphsync"
 	"github.com/ipfs/go-graphsync/cidset"
@@ -70,15 +69,6 @@
 // RequestManager tracks outgoing requests and processes incoming reponses
 // to them.
 type RequestManager struct {
-<<<<<<< HEAD
-	ctx         context.Context
-	cancel      func()
-	messages    chan requestManagerMessage
-	peerHandler PeerHandler
-	rc          *responseCollector
-	asyncLoader AsyncLoader
-	linkSystem  ipld.LinkSystem
-=======
 	ctx             context.Context
 	cancel          func()
 	messages        chan requestManagerMessage
@@ -86,7 +76,8 @@
 	rc              *responseCollector
 	asyncLoader     AsyncLoader
 	disconnectNotif *pubsub.PubSub
->>>>>>> d233a737
+	linkSystem      ipld.LinkSystem
+
 	// dont touch out side of run loop
 	nextRequestID             graphsync.RequestID
 	inProgressRequestStatuses map[graphsync.RequestID]*inProgressRequestStatus
@@ -129,11 +120,8 @@
 		ctx:                       ctx,
 		cancel:                    cancel,
 		asyncLoader:               asyncLoader,
-<<<<<<< HEAD
+		disconnectNotif:           pubsub.New(disconnectDispatcher),
 		linkSystem:                linkSystem,
-=======
-		disconnectNotif:           pubsub.New(disconnectDispatcher),
->>>>>>> d233a737
 		rc:                        newResponseCollector(ctx),
 		messages:                  make(chan requestManagerMessage, 16),
 		inProgressRequestStatuses: make(map[graphsync.RequestID]*inProgressRequestStatus),
@@ -221,7 +209,7 @@
 	return rm.disconnectNotif.Subscribe(func(evtPeer peer.ID) {
 		// If the peer is the one we're interested in, call the listener
 		if evtPeer == p {
-			onDisconnect(xerrors.Errorf("disconnected from peer %s", p))
+			onDisconnect(fmt.Errorf("disconnected from peer %s", p))
 		}
 	})
 }
@@ -229,7 +217,7 @@
 // Disconnected is called when a peer disconnects
 func (rm *RequestManager) Disconnected(p peer.ID) {
 	// Notify any listeners that a peer has disconnected
-	rm.disconnectNotif.Publish(p)
+	_ = rm.disconnectNotif.Publish(p)
 }
 
 func (rm *RequestManager) emptyResponse() (chan graphsync.ResponseProgress, chan error) {
@@ -329,24 +317,16 @@
 func (rm *RequestManager) sendSyncMessage(message requestManagerMessage, response chan error, done <-chan struct{}) error {
 	select {
 	case <-rm.ctx.Done():
-<<<<<<< HEAD
 		return errors.New("context cancelled")
-=======
-		return errors.New("Context Cancelled")
 	case <-done:
-		return errors.New("Context Cancelled")
->>>>>>> d233a737
+		return errors.New("context cancelled")
 	case rm.messages <- message:
 	}
 	select {
 	case <-rm.ctx.Done():
-<<<<<<< HEAD
 		return errors.New("context cancelled")
-=======
-		return errors.New("Context Cancelled")
 	case <-done:
-		return errors.New("Context Cancelled")
->>>>>>> d233a737
+		return errors.New("context cancelled")
 	case err := <-response:
 		return err
 	}
