--- conflicted
+++ resolved
@@ -11,15 +11,13 @@
 	"github.com/ipld/go-ipld-prime/traversal/selector"
 )
 
-<<<<<<< HEAD
-var defaultLinkSystem = cidlink.DefaultLinkSystem()
-=======
 /* TODO: This traverser creates an extra go-routine and is quite complicated, in order to give calling code control of
 a selector traversal. If it were implemented inside of go-ipld-primes traversal library, with access to private functions,
 it could be done without an extra go-routine, avoiding the possibility of races and simplifying implementation. This has
 been documented here: https://github.com/ipld/go-ipld-prime/issues/213 -- and when this issue is implemented, this traverser
 can go away */
->>>>>>> d233a737
+
+var defaultLinkSystem = cidlink.DefaultLinkSystem()
 
 var defaultVisitor traversal.AdvVisitFn = func(traversal.Progress, ipld.Node, traversal.VisitReason) error { return nil }
 
@@ -130,7 +128,10 @@
 	stopped        chan struct{}
 }
 
-<<<<<<< HEAD
+func (t *traverser) NBlocksTraversed() int {
+	return t.blocksCount
+}
+
 func (t *traverser) loader(lnkCtx ipld.LinkContext, lnk ipld.Link) (io.Reader, error) {
 	select {
 	case <-t.ctx.Done():
@@ -143,10 +144,6 @@
 	case response := <-t.responses:
 		return response.input, response.err
 	}
-=======
-func (t *traverser) NBlocksTraversed() int {
-	return t.blocksCount
->>>>>>> d233a737
 }
 
 func (t *traverser) checkState() {
